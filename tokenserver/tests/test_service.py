# This Source Code Form is subject to the terms of the Mozilla Public
# License, v. 2.0. If a copy of the MPL was not distributed with this file,
# You can obtain one at http://mozilla.org/MPL/2.0/.
import contextlib
import json
import os
import mock
import unittest

from webtest import TestApp
from pyramid import testing
from testfixtures import LogCapture

from mozsvc.config import load_into_settings
from mozsvc.plugin import load_and_register

import tokenserver.views
from tokenserver.assignment import INodeAssignment
from tokenserver.verifiers import (
    get_browserid_verifier,
    get_oauth_verifier
)

import fxa.errors
import browserid.errors
from browserid.tests.support import make_assertion
from browserid.utils import get_assertion_info

from tokenlib.utils import decode_token_bytes

here = os.path.dirname(__file__)


class TestService(unittest.TestCase):

    def get_ini(self):
        return os.path.join(os.path.dirname(__file__),
                            'test_memorynode.ini')

    def setUp(self):
        self.config = testing.setUp()
        settings = {}
        load_into_settings(self.get_ini(), settings)
        self.config.add_settings(settings)
        self.config.include("tokenserver")
        load_and_register("tokenserver", self.config)
        self.backend = self.config.registry.getUtility(INodeAssignment)
        wsgiapp = self.config.make_wsgi_app()
        self.app = TestApp(wsgiapp)
        # Mock out the verifier to return successfully by default.
        self.mock_browserid_verifier_context = self.mock_browserid_verifier()
        self.mock_browserid_verifier_context.__enter__()
        self.mock_oauth_verifier_context = self.mock_oauth_verifier()
        self.mock_oauth_verifier_context.__enter__()
        self.logs = LogCapture()

    def tearDown(self):
        self.logs.uninstall()
        self.mock_oauth_verifier_context.__exit__(None, None, None)
        self.mock_browserid_verifier_context.__exit__(None, None, None)

    def assertExceptionWasLogged(self, msg):
        for r in self.logs.records:
            if r.msg == msg:
                assert r.exc_info is not None
                break
        else:
            assert False, "exception with message %r was not logged" % (msg,)

    def assertMessageWasNotLogged(self, msg):
        for r in self.logs.records:
            if r.msg == msg:
                assert False, "message %r was unexpectedly logged" % (msg,)

    def assertMetricWasLogged(self, key):
        """Check that a metric was logged during the request."""
        for r in self.logs.records:
            if key in r.__dict__:
                break
        else:
            assert False, "metric %r was not logged" % (key,)

    def clearLogs(self):
        del self.logs.records[:]

    def unsafelyParseToken(self, token):
        # For testing purposes, don't check HMAC or anything...
        token = token.encode("utf8")
        return json.loads(decode_token_bytes(token)[:-32].decode("utf8"))

    @contextlib.contextmanager
    def mock_browserid_verifier(self, response=None, exc=None):
        def mock_verify_method(assertion):
            if exc is not None:
                raise exc
            if response is not None:
                return response
            return {
                "status": "okay",
                "email": get_assertion_info(assertion)["principal"]["email"],
            }
        verifier = get_browserid_verifier(self.config.registry)
        orig_verify_method = verifier.__dict__.get("verify", None)
        verifier.__dict__["verify"] = mock_verify_method
        try:
            yield None
        finally:
            if orig_verify_method is None:
                del verifier.__dict__["verify"]
            else:
                verifier.__dict__["verify"] = orig_verify_method

    @contextlib.contextmanager
    def mock_oauth_verifier(self, response=None, exc=None):
        def mock_verify_method(token):
            if exc is not None:
                raise exc
            if response is not None:
                return response
            return {
                "email": token.decode("hex"),
                "idpClaims": {},
            }
        verifier = get_oauth_verifier(self.config.registry)
        orig_verify_method = verifier.__dict__.get("verify", None)
        verifier.__dict__["verify"] = mock_verify_method
        try:
            yield None
        finally:
            if orig_verify_method is None:
                del verifier.__dict__["verify"]
            else:
                verifier.__dict__["verify"] = orig_verify_method

    def _getassertion(self, **kw):
        kw.setdefault('email', 'test1@example.com')
        kw.setdefault('audience', 'http://tokenserver.services.mozilla.com')
        return make_assertion(**kw).encode('ascii')

    def _gettoken(self, email='test1@example.com'):
        return email.encode('hex')

    def test_unknown_app(self):
        headers = {'Authorization': 'BrowserID %s' % self._getassertion()}
        resp = self.app.get('/1.0/xXx/token', headers=headers, status=404)
        self.assertTrue('errors' in resp.json)

    def test_invalid_client_state(self):
        headers = {'X-Client-State': 'state!'}
        resp = self.app.get('/1.0/sync/1.5', headers=headers, status=400)
        self.assertEquals(resp.json['errors'][0]['location'], 'header')
        self.assertEquals(resp.json['errors'][0]['name'], 'X-Client-State')
        headers = {'X-Client-State': 'foobar\n\r\t'}
        resp = self.app.get('/1.0/sync/1.5', headers=headers, status=400)
        self.assertEquals(resp.json['errors'][0]['location'], 'header')
        self.assertEquals(resp.json['errors'][0]['name'], 'X-Client-State')

    def test_no_auth(self):
        self.app.get('/1.0/sync/1.5', status=401)

    def test_valid_app(self):
        headers = {'Authorization': 'BrowserID %s' % self._getassertion()}
        res = self.app.get('/1.0/sync/1.1', headers=headers)
        self.assertIn('https://example.com/1.1', res.json['api_endpoint'])
        self.assertIn('duration', res.json)
        self.assertEquals(res.json['duration'], 3600)
        self.assertMetricWasLogged('token.assertion.verify_success')
        self.clearLogs()

    def test_unknown_pattern(self):
        # sync 1.5 is defined in the .ini file, but  no pattern exists for it.
        headers = {'Authorization': 'BrowserID %s' % self._getassertion()}
        self.app.get('/1.0/sync/1.5', headers=headers, status=503)

    def test_discovery(self):
        res = self.app.get('/')
        self.assertEqual(res.json, {
            'auth': 'http://localhost',
            'services': {
                'sync': ['1.1', '1.5'],
            },
            'browserid': {
                'allowed_issuers': None,
                'trusted_issuers': None,
            },
            'oauth': {
                'default_issuer': 'api.accounts.firefox.com',
                'scope': 'https://identity.mozilla.com/apps/oldsync',
                'server_url': 'https://oauth.accounts.firefox.com/v1',
            }
        })

    def test_version_returns_404_by_default(self):
        # clear cache
        try:
            del tokenserver.views.version_view.__json__
        except AttributeError:
            pass
        with mock.patch('os.path.exists', return_value=False):
            self.app.get('/__version__', status=404)

    def test_version_returns_file_in_current_folder_if_present(self):
        # clear cache
        try:
            del tokenserver.views.version_view.__json__
        except AttributeError:
            pass
        content = {'version': '0.8.1'}
        fake_file = mock.mock_open(read_data=json.dumps(content))
        with mock.patch('os.path.exists'):
            with mock.patch('tokenserver.views.open', fake_file):
                response = self.app.get('/__version__')
                self.assertEquals(response.json, content)

    def test_lbheartbeat(self):
        res = self.app.get('/__lbheartbeat__')
        self.assertEqual(res.json, {})

    def test_unauthorized_error_status(self):
        # Totally busted auth -> generic error.
        headers = {'Authorization': 'Unsupported-Auth-Scheme IHACKYOU'}
        res = self.app.get('/1.0/sync/1.1', headers=headers, status=401)
        self.assertEqual(res.json['status'], 'error')

        # BrowserID verifier errors
        assertion = self._getassertion()
        headers = {'Authorization': 'BrowserID %s' % assertion}
        # Bad signature -> "invalid-credentials"
        errs = browserid.errors
        with self.mock_browserid_verifier(exc=errs.InvalidSignatureError):
            res = self.app.get('/1.0/sync/1.1', headers=headers, status=401)
        self.assertEqual(res.json['status'], 'invalid-credentials')
        # Bad audience -> "invalid-credentials"
        with self.mock_browserid_verifier(exc=errs.AudienceMismatchError):
            res = self.app.get('/1.0/sync/1.1', headers=headers, status=401)
        self.assertEqual(res.json['status'], 'invalid-credentials')
        self.assertMetricWasLogged('token.assertion.verify_failure')
        self.assertMetricWasLogged('token.assertion.audience_mismatch_error')
        self.clearLogs()
        # Expired timestamp -> "invalid-timestamp"
        with self.mock_browserid_verifier(exc=errs.ExpiredSignatureError):
            res = self.app.get('/1.0/sync/1.1', headers=headers, status=401)
        self.assertEqual(res.json['status'], 'invalid-timestamp')
        self.assertTrue('X-Timestamp' in res.headers)
        self.assertMetricWasLogged('token.assertion.verify_failure')
        self.assertMetricWasLogged('token.assertion.expired_signature_error')
        self.clearLogs()
        # Connection error -> 503
        with self.mock_browserid_verifier(exc=errs.ConnectionError):
            res = self.app.get('/1.0/sync/1.1', headers=headers, status=503)
        self.assertMetricWasLogged('token.assertion.verify_failure')
        self.assertMetricWasLogged('token.assertion.connection_error')
        self.assertExceptionWasLogged('Unexpected verification error')
        self.clearLogs()
        # Some other wacky error -> not captured
        with self.mock_browserid_verifier(exc=ValueError):
            with self.assertRaises(ValueError):
                res = self.app.get('/1.0/sync/1.1', headers=headers)

        # OAuth verifier errors
        token = self._gettoken()
        headers = {'Authorization': 'Bearer %s' % token}
        # Bad token -> "invalid-credentials"
        err = fxa.errors.ClientError({"code": 400, "errno": 108})
        with self.mock_oauth_verifier(exc=err):
            res = self.app.get('/1.0/sync/1.1', headers=headers, status=401)
        self.assertEqual(res.json['status'], 'invalid-credentials')
        self.assertMetricWasLogged('token.oauth.errno.108')
        self.assertMessageWasNotLogged('Unexpected verification error')
        # Untrusted scopes -> "invalid-credentials"
        err = fxa.errors.TrustError({"code": 400, "errno": 999})
        with self.mock_oauth_verifier(exc=err):
            res = self.app.get('/1.0/sync/1.1', headers=headers, status=401)
        self.assertEqual(res.json['status'], 'invalid-credentials')
        self.assertMessageWasNotLogged('Unexpected verification error')
        # Connection error -> 503
        with self.mock_oauth_verifier(exc=errs.ConnectionError):
            res = self.app.get('/1.0/sync/1.1', headers=headers, status=503)
        self.assertMetricWasLogged('token.oauth.verify_failure')
        self.assertMetricWasLogged('token.oauth.connection_error')
        self.assertExceptionWasLogged('Unexpected verification error')
        self.clearLogs()
        # Some other wacky error -> not captured
        with self.mock_oauth_verifier(exc=ValueError):
            with self.assertRaises(ValueError):
                res = self.app.get('/1.0/sync/1.1', headers=headers)

    def test_unverified_token(self):
        headers = {'Authorization': 'BrowserID %s' % self._getassertion()}
        # Assertion should not be rejected if fxa-tokenVerified is unset
        mock_response = {
            "status": "okay",
            "email": "test@mozilla.com",
            "idpClaims": {}
        }
        with self.mock_browserid_verifier(response=mock_response):
            self.app.get("/1.0/sync/1.1", headers=headers, status=200)
        # Assertion should not be rejected if fxa-tokenVerified is True
        mock_response['idpClaims']['fxa-tokenVerified'] = True
        with self.mock_browserid_verifier(response=mock_response):
            self.app.get("/1.0/sync/1.1", headers=headers, status=200)
        # Assertion should be rejected if fxa-tokenVerified is False
        mock_response['idpClaims']['fxa-tokenVerified'] = False
        with self.mock_browserid_verifier(response=mock_response):
            res = self.app.get("/1.0/sync/1.1", headers=headers, status=401)
        self.assertEqual(res.json['status'], 'invalid-credentials')

    def test_generation_number_change(self):
        headers = {"Authorization": "BrowserID %s" % self._getassertion()}
        # Start with no generation number.
        mock_response = {"status": "okay", "email": "test@mozilla.com"}
        with self.mock_browserid_verifier(response=mock_response):
            res1 = self.app.get("/1.0/sync/1.1", headers=headers)
        # Now send an explicit generation number.
        # The node assignment should not change.
        mock_response["idpClaims"] = {"fxa-generation": 12}
        with self.mock_browserid_verifier(response=mock_response):
            res2 = self.app.get("/1.0/sync/1.1", headers=headers)
        self.assertEqual(res1.json["uid"], res2.json["uid"])
        self.assertEqual(res1.json["api_endpoint"], res2.json["api_endpoint"])
        # Clients that don't report generation number are still allowed.
        del mock_response["idpClaims"]
        with self.mock_browserid_verifier(response=mock_response):
            res2 = self.app.get("/1.0/sync/1.1", headers=headers)
        self.assertEqual(res1.json["uid"], res2.json["uid"])
        mock_response["idpClaims"] = {"some-nonsense": "lolwut"}
        with self.mock_browserid_verifier(response=mock_response):
            res2 = self.app.get("/1.0/sync/1.1", headers=headers)
        self.assertEqual(res1.json["uid"], res2.json["uid"])
        # But previous generation numbers get an invalid-generation response.
        mock_response["idpClaims"] = {"fxa-generation": 10}
        with self.mock_browserid_verifier(response=mock_response):
            res = self.app.get("/1.0/sync/1.1", headers=headers, status=401)
        self.assertEqual(res.json["status"], "invalid-generation")
        # Equal generation numbers are accepted.
        mock_response["idpClaims"] = {"fxa-generation": 12}
        with self.mock_browserid_verifier(response=mock_response):
            res2 = self.app.get("/1.0/sync/1.1", headers=headers)
        self.assertEqual(res1.json["uid"], res2.json["uid"])
        self.assertEqual(res1.json["api_endpoint"], res2.json["api_endpoint"])
        # Later generation numbers are accepted.
        # Again, the node assignment should not change.
        mock_response["idpClaims"] = {"fxa-generation": 13}
        with self.mock_browserid_verifier(response=mock_response):
            res2 = self.app.get("/1.0/sync/1.1", headers=headers)
        self.assertEqual(res1.json["uid"], res2.json["uid"])
        self.assertEqual(res1.json["api_endpoint"], res2.json["api_endpoint"])
        # And that should lock out the previous generation number
        mock_response["idpClaims"] = {"fxa-generation": 12}
        with self.mock_browserid_verifier(response=mock_response):
            res = self.app.get("/1.0/sync/1.1", headers=headers, status=401)
        self.assertEqual(res.json["status"], "invalid-generation")
        # Various nonsense generation numbers should give errors.
        mock_response["idpClaims"] = {"fxa-generation": "whatswrongwithyour"}
        with self.mock_browserid_verifier(response=mock_response):
            res = self.app.get("/1.0/sync/1.1", headers=headers, status=401)
        self.assertEqual(res.json["status"], "invalid-generation")
        mock_response["idpClaims"] = {"fxa-generation": None}
        with self.mock_browserid_verifier(response=mock_response):
            res = self.app.get("/1.0/sync/1.1", headers=headers, status=401)
        self.assertEqual(res.json["status"], "invalid-generation")
        mock_response["idpClaims"] = {"fxa-generation": "42"}
        with self.mock_browserid_verifier(response=mock_response):
            res = self.app.get("/1.0/sync/1.1", headers=headers, status=401)
        self.assertEqual(res.json["status"], "invalid-generation")
        mock_response["idpClaims"] = {"fxa-generation": ["I", "HACK", "YOU"]}
        with self.mock_browserid_verifier(response=mock_response):
            res = self.app.get("/1.0/sync/1.1", headers=headers, status=401)
        self.assertEqual(res.json["status"], "invalid-generation")

    def test_client_state_change(self):
        mock_response = {
            "status": "okay",
            "email": "test@mozilla.com",
            "idpClaims": {"fxa-generation": 1234, "fxa-keysChangedAt": 1234},
        }
        # Start with no client-state header.
        headers = {'Authorization': 'BrowserID %s' % self._getassertion()}
        with self.mock_browserid_verifier(response=mock_response):
            res = self.app.get('/1.0/sync/1.1', headers=headers)
        uid0 = res.json['uid']
        # No change == same uid.
        with self.mock_browserid_verifier(response=mock_response):
            res = self.app.get('/1.0/sync/1.1', headers=headers)
        self.assertEqual(res.json['uid'], uid0)
        # Changing client-state header requires changing generation.
        headers['X-Client-State'] = 'aaaa'
        with self.mock_browserid_verifier(response=mock_response):
            res = self.app.get('/1.0/sync/1.1', headers=headers, status=401)
        self.assertEqual(res.json['status'], 'invalid-client-state')
        desc = res.json['errors'][0]['description']
        self.assertTrue(desc.endswith('new value with no generation change'))
        # Changing client-state header requires changing keys_changed_at.
        mock_response["idpClaims"]["fxa-generation"] += 1
        headers['X-Client-State'] = 'aaaa'
        with self.mock_browserid_verifier(response=mock_response):
            res = self.app.get('/1.0/sync/1.1', headers=headers, status=401)
        self.assertEqual(res.json['status'], 'invalid-client-state')
        desc = res.json['errors'][0]['description']
        self.assertTrue(desc.endswith('with no keys_changed_at change'))
        # Change the client-state header, get a new uid.
        mock_response["idpClaims"]["fxa-keysChangedAt"] += 1
        headers['X-Client-State'] = 'aaaa'
        with self.mock_browserid_verifier(response=mock_response):
            res = self.app.get('/1.0/sync/1.1', headers=headers)
        uid1 = res.json['uid']
        self.assertNotEqual(uid1, uid0)
        # No change == same uid.
        with self.mock_browserid_verifier(response=mock_response):
            res = self.app.get('/1.0/sync/1.1', headers=headers)
        self.assertEqual(res.json['uid'], uid1)
        # Send a client-state header, get a new uid.
        headers['X-Client-State'] = 'bbbb'
        mock_response["idpClaims"]["fxa-generation"] += 1
        mock_response["idpClaims"]["fxa-keysChangedAt"] += 1
        with self.mock_browserid_verifier(response=mock_response):
            res = self.app.get('/1.0/sync/1.1', headers=headers)
        uid2 = res.json['uid']
        self.assertNotEqual(uid2, uid0)
        self.assertNotEqual(uid2, uid1)
        # No change == same uid.
        with self.mock_browserid_verifier(response=mock_response):
            res = self.app.get('/1.0/sync/1.1', headers=headers)
        self.assertEqual(res.json['uid'], uid2)
        # Use a previous client-state, get an auth error.
        headers['X-Client-State'] = 'aaaa'
        with self.mock_browserid_verifier(response=mock_response):
            res = self.app.get('/1.0/sync/1.1', headers=headers, status=401)
        self.assertEqual(res.json['status'], 'invalid-client-state')
        desc = res.json['errors'][0]['description']
        self.assertTrue(desc.endswith('stale value'))
        del headers['X-Client-State']
        with self.mock_browserid_verifier(response=mock_response):
            res = self.app.get('/1.0/sync/1.1', headers=headers, status=401)
        self.assertEqual(res.json['status'], 'invalid-client-state')
        headers['X-Client-State'] = 'aaaa'
        mock_response["idpClaims"]["fxa-generation"] += 1
        mock_response["idpClaims"]["fxa-keysChangedAt"] += 1
        with self.mock_browserid_verifier(response=mock_response):
            res = self.app.get('/1.0/sync/1.1', headers=headers, status=401)
        self.assertEqual(res.json['status'], 'invalid-client-state')

    def test_fxa_kid_change(self):
        # Starting off not reporting keys_changed_at.
        # We don't expect to encounter this in production, but it might
        # happen to self-hosters who update tokenserver without updating
        # their FxA stack.
        headers = {
            "Authorization": "BrowserID %s" % self._getassertion(),
            "X-Client-State": "616161",
        }
        mock_response = {
            "status": "okay",
            "email": "test@mozilla.com",
            "idpClaims": {"fxa-generation": 1234},
        }
        with self.mock_browserid_verifier(response=mock_response):
            res = self.app.get('/1.0/sync/1.1', headers=headers)
        token = self.unsafelyParseToken(res.json["id"])
        self.assertEqual(token["fxa_kid"], "0000000001234-YWFh")
        # Now pretend we updated FxA and it started sending keys_changed_at.
        mock_response["idpClaims"]["fxa-generation"] = 2345
        mock_response["idpClaims"]["fxa-keysChangedAt"] = 2345
        headers["X-Client-State"] = "626262"
        with self.mock_browserid_verifier(response=mock_response):
            res = self.app.get('/1.0/sync/1.1', headers=headers)
        token = self.unsafelyParseToken(res.json["id"])
        self.assertEqual(token["fxa_kid"], "0000000002345-YmJi")
        # If we roll back the FxA stack so it stops reporting keys_changed_at,
        # users will get locked out because we can't produce `fxa_kid`.
        del mock_response["idpClaims"]["fxa-keysChangedAt"]
        with self.mock_browserid_verifier(response=mock_response):
            res = self.app.get('/1.0/sync/1.1', headers=headers, status=401)
        self.assertEqual(res.json["status"], "invalid-keysChangedAt")
        # We will likewise reject values below the high-water mark.
        mock_response["idpClaims"]["fxa-keysChangedAt"] = 2340
        with self.mock_browserid_verifier(response=mock_response):
            res = self.app.get('/1.0/sync/1.1', headers=headers, status=401)
        self.assertEqual(res.json["status"], "invalid-keysChangedAt")
        # But accept the correct value, even if generation number changes.
        mock_response["idpClaims"]["fxa-generation"] = 3456
        mock_response["idpClaims"]["fxa-keysChangedAt"] = 2345
        with self.mock_browserid_verifier(response=mock_response):
            res = self.app.get('/1.0/sync/1.1', headers=headers)
        token = self.unsafelyParseToken(res.json["id"])
        self.assertEqual(token["fxa_kid"], "0000000002345-YmJi")
        # We should error out if keysChangedAt changes to be larger than
        # the corresponding generation number.
        mock_response["idpClaims"]["fxa-keysChangedAt"] = 4567
        headers["X-Client-State"] = "636363"
        with self.mock_browserid_verifier(response=mock_response):
            res = self.app.get('/1.0/sync/1.1', headers=headers, status=401)
        self.assertEqual(res.json["status"], "invalid-keysChangedAt")
        # But accept further updates if both values change in unison.
        mock_response["idpClaims"]["fxa-generation"] = 4567
        mock_response["idpClaims"]["fxa-keysChangedAt"] = 4567
        headers["X-Client-State"] = "636363"
        with self.mock_browserid_verifier(response=mock_response):
            res = self.app.get('/1.0/sync/1.1', headers=headers)
        token = self.unsafelyParseToken(res.json["id"])
        self.assertEqual(token["fxa_kid"], "0000000004567-Y2Nj")

    def test_fxa_kid_change_with_oauth(self):
        # Starting off not reporting keys_changed_at.
        # This uses BrowserID since OAuth always reports keys_changed_at.
        headers_browserid = {
            "Authorization": "BrowserID %s" % self._getassertion(),
            "X-Client-State": "616161",
        }
        mock_response = {
            "status": "okay",
            "email": "test@mozilla.com",
            "idpClaims": {"fxa-generation": 1234},
        }
        with self.mock_browserid_verifier(response=mock_response):
            res = self.app.get('/1.0/sync/1.1', headers=headers_browserid)
        token0 = self.unsafelyParseToken(res.json["id"])
        self.assertEqual(token0["fxa_kid"], "0000000001234-YWFh")
        # Now an OAuth client shows up, setting keys_changed_at.
        # (The value matches generation number above, beause in this scenario
        # FxA hasn't been updated to track and report keysChangedAt yet).
        headers_oauth = {
            "Authorization": "Bearer %s" % self._gettoken("test@mozilla.com"),
            "X-KeyID": "1234-YWFh",
        }
        res = self.app.get('/1.0/sync/1.1', headers=headers_oauth)
        token = self.unsafelyParseToken(res.json["id"])
        self.assertEqual(token["fxa_kid"], "0000000001234-YWFh")
        self.assertEqual(token["uid"], token0["uid"])
        self.assertEqual(token["node"], token0["node"])
        # At this point, BrowserID clients are locked out until FxA is updated,
        # because we're now expecting to see keys_changed_at for that user.
        with self.mock_browserid_verifier(response=mock_response):
            res = self.app.get('/1.0/sync/1.1', headers=headers_browserid,
                               status=401)
        self.assertEqual(res.json["status"], "invalid-keysChangedAt")
        # We will likewise reject values below the high-water mark.
        mock_response["idpClaims"]["fxa-keysChangedAt"] = 1230
        with self.mock_browserid_verifier(response=mock_response):
            res = self.app.get('/1.0/sync/1.1', headers=headers_browserid,
                               status=401)
        self.assertEqual(res.json["status"], "invalid-keysChangedAt")
        headers_oauth["X-KeyID"] = "1230-YWFh"
        res = self.app.get('/1.0/sync/1.1', headers=headers_oauth, status=401)
        self.assertEqual(res.json["status"], "invalid-keysChangedAt")
        # We accept new values via OAuth.
        headers_oauth["X-KeyID"] = "2345-YmJi"
        res = self.app.get('/1.0/sync/1.1', headers=headers_oauth)
        token = self.unsafelyParseToken(res.json["id"])
        self.assertEqual(token["fxa_kid"], "0000000002345-YmJi")
        self.assertNotEqual(token["uid"], token0["uid"])
        self.assertEqual(token["node"], token0["node"])
        # And via BrowserID, as long as generation number increases as well.
        headers_browserid["X-Client-State"] = "636363"
        mock_response["idpClaims"]["fxa-generation"] = 3456
        mock_response["idpClaims"]["fxa-keysChangedAt"] = 3456
        with self.mock_browserid_verifier(response=mock_response):
            res = self.app.get('/1.0/sync/1.1', headers=headers_browserid)
        token = self.unsafelyParseToken(res.json["id"])
        self.assertEqual(token["fxa_kid"], "0000000003456-Y2Nj")

    def test_kid_change_during_gradual_tokenserver_rollout(self):
        # Let's start with a user already in the db, with no keys_changed_at.
        user0 = self.backend.allocate_user("sync-1.1", "test@mozilla.com",
                                           generation=1234,
                                           client_state="616161")
        # User hits updated tokenserver node, writing keys_changed_at to db.
        headers = {
            "Authorization": "BrowserID %s" % self._getassertion(),
            "X-Client-State": "616161",
        }
        mock_response = {
            "status": "okay",
            "email": "test@mozilla.com",
            "idpClaims": {
                "fxa-generation": 1234,
                "fxa-keysChangedAt": 1200,
            },
        }
        with self.mock_browserid_verifier(response=mock_response):
            self.app.get('/1.0/sync/1.1', headers=headers)
        # That should not have triggered a node re-assignment.
        user1 = self.backend.get_user("sync-1.1", mock_response["email"])
        self.assertEqual(user1['uid'], user0['uid'])
        self.assertEqual(user1['node'], user0['node'])
        # That should have written keys_changed_at into the db.
        self.assertEqual(user1["generation"], 1234)
        self.assertEqual(user1["keys_changed_at"], 1200)
        # User does a password reset on their Firefox Account.
        mock_response["idpClaims"]["fxa-generation"] = 2345
        mock_response["idpClaims"]["fxa-keysChangedAt"] = 2345
        headers["X-Client-State"] = "626262"
        # They sync again, but hit a tokenserver node that isn't updated yet.
        # Simulate this by writing the updated data directly to the backend,
        # which should trigger a node re-assignment.
        self.backend.update_user("sync-1.1", user1,
                                 generation=2345,
                                 client_state="626262")
        self.assertNotEqual(user1['uid'], user0['uid'])
        self.assertEqual(user1['node'], user0['node'])
        # They sync again, hitting an updated tokenserver node.
        # This should succeed, despite keys_changed_at appearing to have
        # changed without any corresponding change in generation number.
        with self.mock_browserid_verifier(response=mock_response):
            res = self.app.get('/1.0/sync/1.1', headers=headers)
        token = self.unsafelyParseToken(res.json["id"])
        self.assertEqual(token["fxa_kid"], "0000000002345-YmJi")
        # That should not have triggered a second node re-assignment.
        user2 = self.backend.get_user("sync-1.1", mock_response["email"])
        self.assertEqual(user2['uid'], user1['uid'])
        self.assertEqual(user2['node'], user1['node'])

    def test_client_state_cannot_revert_to_empty(self):
        # Start with a client-state header.
        headers = {
            'Authorization': 'BrowserID %s' % self._getassertion(),
            'X-Client-State': 'aaaa',
        }
        res = self.app.get('/1.0/sync/1.1', headers=headers)
        uid0 = res.json['uid']
        # Sending no client-state will fail.
        del headers['X-Client-State']
        res = self.app.get('/1.0/sync/1.1', headers=headers, status=401)
        self.assertEqual(res.json['status'], 'invalid-client-state')
        desc = res.json['errors'][0]['description']
        self.assertTrue(desc.endswith('empty string'))
        headers['X-Client-State'] = ''
        res = self.app.get('/1.0/sync/1.1', headers=headers, status=401)
        self.assertEqual(res.json['status'], 'invalid-client-state')
        desc = res.json['errors'][0]['description']
        self.assertTrue(desc.endswith('empty string'))
        # And the uid will be unchanged.
        headers['X-Client-State'] = 'aaaa'
        res = self.app.get('/1.0/sync/1.1', headers=headers)
        self.assertEqual(res.json['uid'], uid0)

    def test_credentials_from_oauth_and_browserid(self):
        # Send initial credentials via oauth.
        headers_oauth = {
            "Authorization": "Bearer %s" % self._gettoken(),
            "X-KeyID": "7-YWFh",
        }
        res1 = self.app.get("/1.0/sync/1.1", headers=headers_oauth)
        # Send the same credentials via BrowserID
        headers_browserid = {
            "Authorization": "BrowserID %s" % self._getassertion(),
            "X-Client-State": "616161",
        }
        mock_response = {
            "status": "okay",
            "email": "test1@example.com",
            "idpClaims": {"fxa-generation": 12, "fxa-keysChangedAt": 7},
        }
        with self.mock_browserid_verifier(response=mock_response):
            res2 = self.app.get("/1.0/sync/1.1", headers=headers_browserid)
        # They should get the same node assignment.
        self.assertEqual(res1.json["uid"], res2.json["uid"])
        self.assertEqual(res1.json["api_endpoint"], res2.json["api_endpoint"])
        # Earlier generation number via BrowserID -> invalid-generation
        mock_response["idpClaims"]['fxa-generation'] = 11
        with self.mock_browserid_verifier(response=mock_response):
            res = self.app.get("/1.0/sync/1.1", headers=headers_browserid,
                               status=401)
        self.assertEqual(res.json["status"], "invalid-generation")
        # Earlier keys_changed_at via BrowserID is not accepted.
        mock_response["idpClaims"]['fxa-generation'] = 12
        mock_response["idpClaims"]['fxa-keysChangedAt'] = 6
        with self.mock_browserid_verifier(response=mock_response):
            res1 = self.app.get("/1.0/sync/1.1", headers=headers_browserid,
                                status=401)
        self.assertEqual(res1.json['status'], 'invalid-keysChangedAt')
        # Earlier generation number via OAuth -> invalid-generation
        mock_response["idpClaims"]['fxa-generation'] = 11
        del mock_response["idpClaims"]["fxa-keysChangedAt"]
        with self.mock_oauth_verifier(response=mock_response):
            res = self.app.get("/1.0/sync/1.1", headers=headers_oauth,
                               status=401)
        self.assertEqual(res.json["status"], "invalid-generation")
        # Earlier keys_changed_at via OAuth is not accepted.
        headers_oauth['X-KeyID'] = '6-YWFh'
        res1 = self.app.get("/1.0/sync/1.1", headers=headers_oauth, status=401)
        self.assertEqual(res1.json['status'], 'invalid-keysChangedAt')
        # Change client-state via BrowserID.
        headers_browserid['X-Client-State'] = '626262'
        mock_response["idpClaims"]['fxa-generation'] = 42
        mock_response["idpClaims"]['fxa-keysChangedAt'] = 42
        with self.mock_browserid_verifier(response=mock_response):
            res1 = self.app.get("/1.0/sync/1.1", headers=headers_browserid)
        # Previous OAuth creds are rejected due to keys_changed_at update.
        headers_oauth['X-KeyID'] = '7-YmJi'
        res2 = self.app.get("/1.0/sync/1.1", headers=headers_oauth, status=401)
        self.assertEqual(res2.json['status'], 'invalid-keysChangedAt')
        # Updated OAuth creds are accepted.
        headers_oauth['X-KeyID'] = '42-YmJi'
        res2 = self.app.get("/1.0/sync/1.1", headers=headers_oauth)
        # They should again get the same node assignment.
        self.assertEqual(res1.json["uid"], res2.json["uid"])
        self.assertEqual(res1.json["api_endpoint"], res2.json["api_endpoint"])

    def test_client_specified_duration(self):
        headers = {'Authorization': 'BrowserID %s' % self._getassertion()}
        # It's ok to request a shorter-duration token.
        res = self.app.get('/1.0/sync/1.1?duration=12', headers=headers)
        self.assertEquals(res.json['duration'], 12)
        # But you can't exceed the server's default value.
        res = self.app.get('/1.0/sync/1.1?duration=4000', headers=headers)
        self.assertEquals(res.json['duration'], 3600)
        # And nonsense values are ignored.
        res = self.app.get('/1.0/sync/1.1?duration=lolwut', headers=headers)
        self.assertEquals(res.json['duration'], 3600)
        res = self.app.get('/1.0/sync/1.1?duration=-1', headers=headers)
        self.assertEquals(res.json['duration'], 3600)

    def test_allow_new_users(self):
        # New users are allowed by default.
        settings = self.config.registry.settings
        self.assertEquals(settings.get('tokenserver.allow_new_users'), None)
        assertion = self._getassertion(email="newuser1@test.com")
        headers = {'Authorization': 'BrowserID %s' % assertion}
        self.app.get('/1.0/sync/1.1', headers=headers, status=200)
        # They're allowed if we explicitly allow them.
        settings['tokenserver.allow_new_users'] = True
        assertion = self._getassertion(email="newuser2@test.com")
        headers = {'Authorization': 'BrowserID %s' % assertion}
        self.app.get('/1.0/sync/1.1', headers=headers, status=200)
        # They're not allowed if we explicitly disable them.
        settings['tokenserver.allow_new_users'] = False
        assertion = self._getassertion(email="newuser3@test.com")
        headers = {'Authorization': 'BrowserID %s' % assertion}
        res = self.app.get('/1.0/sync/1.1', headers=headers, status=401)
        self.assertEqual(res.json['status'], 'new-users-disabled')
        # But existing users are still allowed.
        assertion = self._getassertion(email="newuser1@test.com")
        headers = {'Authorization': 'BrowserID %s' % assertion}
        self.app.get('/1.0/sync/1.1', headers=headers, status=200)
        assertion = self._getassertion(email="newuser2@test.com")
        headers = {'Authorization': 'BrowserID %s' % assertion}
        self.app.get('/1.0/sync/1.1', headers=headers, status=200)

    def test_metrics_uid_logging(self):
        assert "fxa.metrics_uid_secret_key" in self.config.registry.settings
        assertion = self._getassertion(email="newuser2@test.com")
        headers = {'Authorization': 'BrowserID %s' % assertion}
        self.app.get('/1.0/sync/1.1', headers=headers, status=200)
        self.assertMetricWasLogged('uid')
        self.assertMetricWasLogged('uid.first_seen_at')
        self.assertMetricWasLogged('metrics_uid')
        self.assertMetricWasLogged('metrics_device_id')

    def test_uid_and_kid_from_browserid_assertion(self):
        assertion = self._getassertion(email="testuser@example.com")
        headers_browserid = {
            "Authorization": "BrowserID %s" % (assertion,),
            "X-Client-State": "616161",
        }
        mock_response = {
            "status": "okay",
            "email": "testuser@example.com",
            "idpClaims": {"fxa-generation": 13, 'fxa-keysChangedAt': 12},
        }
        with self.mock_browserid_verifier(response=mock_response):
            res = self.app.get("/1.0/sync/1.1", headers=headers_browserid)
        token = self.unsafelyParseToken(res.json["id"])
        self.assertEqual(token["uid"], res.json["uid"])
        self.assertEqual(token["fxa_uid"], "testuser")
        self.assertEqual(token["fxa_kid"], "0000000000012-YWFh")
        self.assertNotEqual(token["hashed_fxa_uid"], token["fxa_uid"])
        self.assertEqual(token["hashed_fxa_uid"], res.json["hashed_fxa_uid"])
        self.assertIn("hashed_device_id", token)

    def test_uid_and_kid_from_oauth_token(self):
        oauth_token = self._gettoken(email="testuser@example.com")
        headers_oauth = {
            "Authorization": "Bearer %s" % (oauth_token,),
            "X-KeyID": "12-YWFh",
        }
        res = self.app.get("/1.0/sync/1.1", headers=headers_oauth)
        token = self.unsafelyParseToken(res.json["id"])
        self.assertEqual(token["uid"], res.json["uid"])
        self.assertEqual(token["fxa_uid"], "testuser")
        self.assertEqual(token["fxa_kid"], "0000000000012-YWFh")
        self.assertNotEqual(token["hashed_fxa_uid"], token["fxa_uid"])
        self.assertEqual(token["hashed_fxa_uid"], res.json["hashed_fxa_uid"])
        self.assertIn("hashed_device_id", token)

    def test_metrics_uid_is_returned_in_response(self):
        assert "fxa.metrics_uid_secret_key" in self.config.registry.settings
        assertion = self._getassertion(email="newuser2@test.com")
        headers = {'Authorization': 'BrowserID %s' % assertion}
        res = self.app.get('/1.0/sync/1.1', headers=headers, status=200)
        self.assertTrue('hashed_fxa_uid' in res.json)

    def test_node_type_is_returned_in_response(self):
        assertion = self._getassertion(email="newuser2@test.com")
        headers = {'Authorization': 'BrowserID %s' % assertion}
        res = self.app.get('/1.0/sync/1.1', headers=headers, status=200)
        self.assertEqual(res.json['node_type'], 'example')


class TestServiceWithSQLBackend(TestService):

    spanner_node = "https://spanner.example.com"
    mysql_node = "https://example.com"

    def get_ini(self):
        return os.path.join(os.path.dirname(__file__),
                            'test_sql.ini')

    def setUp(self):
        super(TestServiceWithSQLBackend, self).setUp()
        # Start each test with a blank slate.
        self.backend._safe_execute('delete from services')
        self.backend._safe_execute('delete from nodes')
        self.backend._safe_execute('delete from users')
        # Ensure the necessary service exists in the db.
        self.backend.add_service('sync-1.1', '{node}/1.1/{uid}')
        self.backend.add_service('sync-1.5', '{node}/1.5/{uid}')
        # Ensure we have a node with enough capacity to run the tests.
        self.backend.add_node('sync-1.1', self.mysql_node, 100)
        self.backend.add_node('sync-1.5', self.mysql_node, 100)
        # Ensure we have a spanner node, but give it no capacity
        # so users are not assigned to it except under special
        # circumstances.
        self.backend.add_node('sync-1.5', self.spanner_node, 0, nodeid=800)

    def tearDown(self):
        # And clean up at the end, for good measure.
        self.backend._safe_execute('delete from services')
        self.backend._safe_execute('delete from nodes')
        self.backend._safe_execute('delete from users')
        super(TestServiceWithSQLBackend, self).tearDown()

    def test_assign_new_users_to_spanner(self):
        self.backend.migrate_new_user_percentage = 1
        # These emails are carefully selected so that the first is assigned
        # to spanner, but the second will not be.
        EMAIL0 = "abO-test@example.com"
        EMAIL1 = "abT-test@example.com"
        user0 = self.backend.allocate_user("sync-1.5", EMAIL0)
        user1 = self.backend.allocate_user("sync-1.5", EMAIL1)
        self.assertEquals(user0['node'], self.spanner_node)
        self.assertEquals(user1['node'], self.mysql_node)


class TestServiceWithNoBackends(unittest.TestCase):

    def setUp(self):
        self.config = testing.setUp()
        self.config.add_settings({ # noqa; identation below is non-standard
            "tokenserver.backend":
<<<<<<< HEAD
            "tokenserver.assignment.memorynode.MemoryNodeAssignmentBackend",
=======
              "tokenserver.assignment.memorynode.MemoryNodeAssignmentBackend", # noqa
>>>>>>> 3ea18e89
            "tokenserver.secrets.backend":
            "mozsvc.secrets.FixedSecrets",
            "tokenserver.secrets.secrets":
            "ssshh-its-a-secret",
            "tokenserver.applications":
            "sync-1.1",
        })
        self.config.include("tokenserver")
        self.config.commit()
        wsgiapp = self.config.make_wsgi_app()
        self.app = TestApp(wsgiapp)

    def test_discovery(self):
        res = self.app.get('/')
        self.assertEqual(res.json, {
            'auth': 'http://localhost',
            'services': {
                'sync': ['1.1'],
            },
        })

    def test_browserid_is_unsupported(self):
        res = self.app.get('/1.0/sync/1.1', headers={
            'Authorization': 'BrowserID xxxxxxxx'
        }, status=401)
        self.assertEqual(res.json['status'], 'error')
        self.assertEqual(res.json['errors'][0]['description'], 'Unsupported')

    def test_oauth_is_unsupported(self):
        res = self.app.get('/1.0/sync/1.1', headers={
            'Authorization': 'Bearer xxxxxxxx'
        }, status=401)
        self.assertEqual(res.json['status'], 'error')
        self.assertEqual(res.json['errors'][0]['description'], 'Unsupported')


class TestServiceWithNoBrowserID(unittest.TestCase):

    def setUp(self):
        self.config = testing.setUp()
        self.config.add_settings({ # noqa; identation below is non-standard
            "tokenserver.backend":
<<<<<<< HEAD
            "tokenserver.assignment.memorynode.MemoryNodeAssignmentBackend",
=======
              "tokenserver.assignment.memorynode.MemoryNodeAssignmentBackend", # noqa
>>>>>>> 3ea18e89
            "tokenserver.secrets.backend":
            "mozsvc.secrets.FixedSecrets",
            "tokenserver.secrets.secrets":
            "ssshh-its-a-secret",
            "tokenserver.applications":
            "sync-1.1",
            "oauth.backend":
            "tokenserver.verifiers.RemoteOAuthVerifier",
        })
        self.config.include("tokenserver")
        self.config.commit()
        wsgiapp = self.config.make_wsgi_app()
        self.app = TestApp(wsgiapp)

    def test_discovery(self):
        res = self.app.get('/')
        self.assertEqual(res.json, {
            'auth': 'http://localhost',
            'services': {
                'sync': ['1.1'],
            },
            'oauth': {
                'default_issuer': 'api.accounts.firefox.com',
                'scope': 'https://identity.mozilla.com/apps/oldsync',
                'server_url': 'https://oauth.accounts.firefox.com/v1',
            },
        })

    def test_browserid_is_unsupported(self):
        res = self.app.get('/1.0/sync/1.1', headers={
            'Authorization': 'BrowserID xxxxxxxx'
        }, status=401)
        self.assertEqual(res.json['status'], 'error')
        self.assertEqual(res.json['errors'][0]['description'], 'Unsupported')

    def test_oauth_is_supported(self):
        res = self.app.get('/1.0/sync/1.1', headers={
            'Authorization': 'Bearer xxxxxxxx'
        }, status=401)
        self.assertEqual(res.json['status'], 'invalid-credentials')


class TestServiceWithNoOAuth(unittest.TestCase):

    def setUp(self):
        self.config = testing.setUp()
        self.config.add_settings({ # noqa; identation below is non-standard
            "tokenserver.backend":
<<<<<<< HEAD
            "tokenserver.assignment.memorynode.MemoryNodeAssignmentBackend",
=======
              "tokenserver.assignment.memorynode.MemoryNodeAssignmentBackend", # noqa
>>>>>>> 3ea18e89
            "tokenserver.secrets.backend":
            "mozsvc.secrets.FixedSecrets",
            "tokenserver.secrets.secrets":
            "ssshh-its-a-secret",
            "tokenserver.applications":
            "sync-1.1",
            "browserid.backend":
            "tokenserver.verifiers.LocalBrowserIdVerifier",
        })
        self.config.include("tokenserver")
        self.config.commit()
        wsgiapp = self.config.make_wsgi_app()
        self.app = TestApp(wsgiapp)

    def test_discovery(self):
        res = self.app.get('/')
        self.assertEqual(res.json, {
            'auth': 'http://localhost',
            'services': {
                'sync': ['1.1'],
            },
            'browserid': {
                'allowed_issuers': None,
                'trusted_issuers': None,
            },
        })

    def test_browserid_is_supported(self):
        assertion = make_assertion('x', 'y').encode('ascii')
        res = self.app.get('/1.0/sync/1.1', headers={
            'Authorization': 'BrowserID ' + assertion
        }, status=401)
        self.assertEqual(res.json['status'], 'invalid-credentials')

    def test_oauth_is_unsupported(self):
        res = self.app.get('/1.0/sync/1.1', headers={
            'Authorization': 'Bearer xxxxxxxx'
        }, status=401)
        self.assertEqual(res.json['status'], 'error')
        self.assertEqual(res.json['errors'][0]['description'], 'Unsupported')<|MERGE_RESOLUTION|>--- conflicted
+++ resolved
@@ -848,17 +848,13 @@
         self.config = testing.setUp()
         self.config.add_settings({ # noqa; identation below is non-standard
             "tokenserver.backend":
-<<<<<<< HEAD
-            "tokenserver.assignment.memorynode.MemoryNodeAssignmentBackend",
-=======
               "tokenserver.assignment.memorynode.MemoryNodeAssignmentBackend", # noqa
->>>>>>> 3ea18e89
             "tokenserver.secrets.backend":
-            "mozsvc.secrets.FixedSecrets",
+              "mozsvc.secrets.FixedSecrets",
             "tokenserver.secrets.secrets":
-            "ssshh-its-a-secret",
+              "ssshh-its-a-secret",
             "tokenserver.applications":
-            "sync-1.1",
+              "sync-1.1",
         })
         self.config.include("tokenserver")
         self.config.commit()
@@ -895,19 +891,15 @@
         self.config = testing.setUp()
         self.config.add_settings({ # noqa; identation below is non-standard
             "tokenserver.backend":
-<<<<<<< HEAD
-            "tokenserver.assignment.memorynode.MemoryNodeAssignmentBackend",
-=======
               "tokenserver.assignment.memorynode.MemoryNodeAssignmentBackend", # noqa
->>>>>>> 3ea18e89
             "tokenserver.secrets.backend":
-            "mozsvc.secrets.FixedSecrets",
+              "mozsvc.secrets.FixedSecrets",
             "tokenserver.secrets.secrets":
-            "ssshh-its-a-secret",
+              "ssshh-its-a-secret",
             "tokenserver.applications":
-            "sync-1.1",
+              "sync-1.1",
             "oauth.backend":
-            "tokenserver.verifiers.RemoteOAuthVerifier",
+              "tokenserver.verifiers.RemoteOAuthVerifier",
         })
         self.config.include("tokenserver")
         self.config.commit()
@@ -948,19 +940,15 @@
         self.config = testing.setUp()
         self.config.add_settings({ # noqa; identation below is non-standard
             "tokenserver.backend":
-<<<<<<< HEAD
-            "tokenserver.assignment.memorynode.MemoryNodeAssignmentBackend",
-=======
               "tokenserver.assignment.memorynode.MemoryNodeAssignmentBackend", # noqa
->>>>>>> 3ea18e89
             "tokenserver.secrets.backend":
-            "mozsvc.secrets.FixedSecrets",
+              "mozsvc.secrets.FixedSecrets",
             "tokenserver.secrets.secrets":
-            "ssshh-its-a-secret",
+              "ssshh-its-a-secret",
             "tokenserver.applications":
-            "sync-1.1",
+              "sync-1.1",
             "browserid.backend":
-            "tokenserver.verifiers.LocalBrowserIdVerifier",
+              "tokenserver.verifiers.LocalBrowserIdVerifier",
         })
         self.config.include("tokenserver")
         self.config.commit()

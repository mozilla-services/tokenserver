--- conflicted
+++ resolved
@@ -51,12 +51,11 @@
 
         self.assertTrue(result)
 
-<<<<<<< HEAD
     def test_ttled_dict(self):
 
         cache = TTLedDict(100)
         cache['foo'] = 'bar'
-=======
+
     def test_loadtest_mode(self):
         # when in loadtest mode, the crypto worker should be able to verify
         # signatures issued by loadtest.local
@@ -72,7 +71,6 @@
                 signed_data=data, signature=signature, algorithm="DS128")
 
         self.assertTrue(result)
->>>>>>> 94102d7a
 
     def test_key_derivation(self):
         return
